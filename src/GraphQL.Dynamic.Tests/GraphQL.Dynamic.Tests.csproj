﻿<Project Sdk="Microsoft.NET.Sdk">

  <PropertyGroup>
<<<<<<< HEAD
    <TargetFrameworks>netcoreapp2.0</TargetFrameworks>
    <AssemblyName>GraphQL.Dynamic.Tests</AssemblyName>
    <PackageId>GraphQL.Dynamic.Tests</PackageId>
    <GenerateRuntimeConfigurationFiles>true</GenerateRuntimeConfigurationFiles>
    <GenerateAssemblyTitleAttribute>false</GenerateAssemblyTitleAttribute>
    <GenerateAssemblyCopyrightAttribute>false</GenerateAssemblyCopyrightAttribute>
    <GenerateAssemblyVersionAttribute>false</GenerateAssemblyVersionAttribute>
    <GenerateAssemblyFileVersionAttribute>false</GenerateAssemblyFileVersionAttribute>
=======
    <TargetFrameworks>net452;net462</TargetFrameworks>

    <IsPackable>false</IsPackable>
>>>>>>> a11be7ad
  </PropertyGroup>

  <ItemGroup>
    <ProjectReference Include="..\GraphQL.Dynamic\GraphQL.Dynamic.csproj" />
    <ProjectReference Include="..\GraphQL\GraphQL.csproj" />
    <ProjectReference Include="..\GraphQL.StarWars\GraphQL.StarWars.csproj" />
  </ItemGroup>

  <ItemGroup>
<<<<<<< HEAD
    <PackageReference Include="Microsoft.NET.Test.Sdk" Version="15.7.2" />
    <PackageReference Include="xunit" Version="2.3.1" />
    <PackageReference Include="xunit.runner.visualstudio" Version="2.3.1" />
    <PackageReference Include="xunit.runner.reporters" Version="2.3.1" />
    <PackageReference Include="Newtonsoft.Json" Version="11.0.2" />
    <PackageReference Include="Shouldly" Version="3.0.0" />
=======
    <PackageReference Include="Microsoft.NET.Test.Sdk" Version="15.3.0" />
    <PackageReference Include="Newtonsoft.Json" Version="10.0.3" />
    <PackageReference Include="Shouldly" Version="2.8.3" />
    <PackageReference Include="xunit" Version="2.3.1" />
    <PackageReference Include="xunit.runner.visualstudio" Version="2.3.1" />
    <PackageReference Include="xunit.runner.reporters" Version="2.3.1" />
    <DotNetCliToolReference Include="dotnet-xunit" Version="2.3.1" />
>>>>>>> a11be7ad
  </ItemGroup>

  <ItemGroup Condition="'$(TargetFramework)' == 'net452' ">
    <Reference Include="System" />
    <Reference Include="Microsoft.CSharp" />
  </ItemGroup>

  <ItemGroup>
    <Service Include="{82a7f48d-3b50-4b1e-b82e-3ada8210c358}" />
  </ItemGroup>

  <ItemGroup>
    <None Update="Resources\SampleRemoteSchema.json">
      <CopyToOutputDirectory>Always</CopyToOutputDirectory>
    </None>
    <None Update="xunit.runner.json">
      <CopyToOutputDirectory>Always</CopyToOutputDirectory>
    </None>
  </ItemGroup>

</Project><|MERGE_RESOLUTION|>--- conflicted
+++ resolved
@@ -1,20 +1,9 @@
 ﻿<Project Sdk="Microsoft.NET.Sdk">
 
   <PropertyGroup>
-<<<<<<< HEAD
     <TargetFrameworks>netcoreapp2.0</TargetFrameworks>
-    <AssemblyName>GraphQL.Dynamic.Tests</AssemblyName>
-    <PackageId>GraphQL.Dynamic.Tests</PackageId>
-    <GenerateRuntimeConfigurationFiles>true</GenerateRuntimeConfigurationFiles>
-    <GenerateAssemblyTitleAttribute>false</GenerateAssemblyTitleAttribute>
-    <GenerateAssemblyCopyrightAttribute>false</GenerateAssemblyCopyrightAttribute>
-    <GenerateAssemblyVersionAttribute>false</GenerateAssemblyVersionAttribute>
-    <GenerateAssemblyFileVersionAttribute>false</GenerateAssemblyFileVersionAttribute>
-=======
-    <TargetFrameworks>net452;net462</TargetFrameworks>
 
     <IsPackable>false</IsPackable>
->>>>>>> a11be7ad
   </PropertyGroup>
 
   <ItemGroup>
@@ -24,14 +13,6 @@
   </ItemGroup>
 
   <ItemGroup>
-<<<<<<< HEAD
-    <PackageReference Include="Microsoft.NET.Test.Sdk" Version="15.7.2" />
-    <PackageReference Include="xunit" Version="2.3.1" />
-    <PackageReference Include="xunit.runner.visualstudio" Version="2.3.1" />
-    <PackageReference Include="xunit.runner.reporters" Version="2.3.1" />
-    <PackageReference Include="Newtonsoft.Json" Version="11.0.2" />
-    <PackageReference Include="Shouldly" Version="3.0.0" />
-=======
     <PackageReference Include="Microsoft.NET.Test.Sdk" Version="15.3.0" />
     <PackageReference Include="Newtonsoft.Json" Version="10.0.3" />
     <PackageReference Include="Shouldly" Version="2.8.3" />
@@ -39,7 +20,6 @@
     <PackageReference Include="xunit.runner.visualstudio" Version="2.3.1" />
     <PackageReference Include="xunit.runner.reporters" Version="2.3.1" />
     <DotNetCliToolReference Include="dotnet-xunit" Version="2.3.1" />
->>>>>>> a11be7ad
   </ItemGroup>
 
   <ItemGroup Condition="'$(TargetFramework)' == 'net452' ">
