using System;
using System.Collections.Concurrent;
using System.Collections.Generic;
using System.IO;
using System.Linq;
using System.Net.Http;
using System.Net.Http.Headers;
using System.Reflection;
using System.Threading.Tasks;
using GraphQL.Dynamic.Types.Introspection;
using GraphQL.Introspection;
using GraphQL.Types;
using Microsoft.CodeAnalysis;
using Microsoft.CodeAnalysis.CSharp;
using Microsoft.CodeAnalysis.Emit;
using Microsoft.Extensions.DependencyModel;
using Newtonsoft.Json;
using Newtonsoft.Json.Linq;
using Microsoft.CodeAnalysis;
using Microsoft.CodeAnalysis.CSharp;
using System.Diagnostics;
using Microsoft.CodeAnalysis.Emit;
using System.IO;
using System.Text;

namespace GraphQL.Dynamic.Types.LiteralGraphType
{
    public class RemoteLiteralGraphType : ObjectGraphType
    {
        public delegate Introspection.Schema RemoteSchemaFetcher(string url);

        private static object FetchRemoteServerSchemaMutex = new object();
        private static ConcurrentDictionary<string, Introspection.Schema> RemoteServerSchemas { get; set; } = new ConcurrentDictionary<string, Introspection.Schema>();

        private static ConcurrentDictionary<string, HashSet<Type>> RemoteServerTypes { get; set; } = new ConcurrentDictionary<string, HashSet<Type>>();

        private bool _hasAddedFields;

        private readonly string _remoteLocation;
        private readonly string _name;

        public RemoteLiteralGraphType(string remoteLocation, string name)
        {
            _remoteLocation = remoteLocation;
            _name = name;
        }

        public override string CollectTypes(TypeCollectionContext context)
        {
            if (!string.IsNullOrWhiteSpace(_remoteLocation) && !string.IsNullOrWhiteSpace(_name))
            {
                // get remote server information
                // if we haven't fetched the remote types for this remote:
                if (!RemoteServerSchemas.TryGetValue(_remoteLocation, out var schema))
                {
                    throw new Exception($"Schema not already loaded for remote {_remoteLocation}");
                }

                // get type
                if (!TryGetFieldTypeFromRemoteSchema(schema, _name, out var type))
                {
                    // if no type found: fail
                    // TODO: fail better
                    throw new Exception($"Failed to find type '{_name}' in remote '{_remoteLocation}' schema");
                }

                Name = LiteralGraphTypeHelpers.GenerateRemoteTypeName(_remoteLocation, _name);

                if (!_hasAddedFields)
                {
                    var fields = GetFieldsForFieldType(_remoteLocation, type)?.Where(f => f != null).ToArray();
                    foreach (var field in fields ?? new FieldType[] { })
                    {
                        AddField(field);
                    }

                    _hasAddedFields = true;
                }
            }

            return base.CollectTypes(context);
        }

        public static async Task<IEnumerable<Type>> LoadRemotes(IEnumerable<RemoteDescriptor> remotes, Func<TypeElement, bool> typeFilter = null, RemoteSchemaFetcher remoteSchemaFetcher = null)
        {
            if (typeFilter == null)
            {
                typeFilter = t => !t.Name.StartsWith("__") && t.Kind != TypeElementTypeKind.Scalar;
            }

            if (remoteSchemaFetcher == null)
            {
                remoteSchemaFetcher = FetchRemoteSchemaViaHttp;
            }

            // Convert each remote into a new assembly asynchronously
            var tasks = remotes
                .Select(remote =>
                {
                    return Task.Run(() =>
                    {
                        var newTypes = new List<Type>();
                        var typeSet = new HashSet<Type>();
                        var url = remote.Url;
<<<<<<< HEAD
                        var schema = FetchRemoteServerSchema(url, remoteSchemaFetcher);                      
                        
                        var types = schema.Types
                            .Where(typeFilter)
                            .Select(schemaType =>
                            {
                                var typeName = schemaType.Name;
                                
                                // Create CompilationUnitSyntax
                                var syntaxFactory = SyntaxFactory.CompilationUnit();

                                // Add System using statement
                                syntaxFactory = syntaxFactory.AddUsings(
                                    SyntaxFactory.UsingDirective(SyntaxFactory.ParseName("GraphQL.Dynamic.Types.LiteralGraphType"))
                                );

                                //  Create a class
                                var classDeclaration = SyntaxFactory.ClassDeclaration(typeName);

                                // Add the public modifier
                                classDeclaration = classDeclaration.AddModifiers(SyntaxFactory.Token(SyntaxKind.PublicKeyword));

                                var name = SyntaxFactory.ParseName("RemoteLiteralGraphTypeMetadata");
                                var arguments = SyntaxFactory.ParseAttributeArgumentList($"(\"{remote.Moniker}\", \"{remote.Url}\", \"{typeName}\")");
                                var attribute = SyntaxFactory.Attribute(name, arguments);

                                var attributeList = SyntaxFactory.AttributeList(SyntaxFactory.SingletonSeparatedList(attribute))
                                    .WithTrailingTrivia(SyntaxFactory.CarriageReturnLineFeed);
                                classDeclaration = classDeclaration.AddAttributeLists(attributeList);

                                classDeclaration = classDeclaration.AddBaseListTypes(
                                    SyntaxFactory.SimpleBaseType(SyntaxFactory.ParseTypeName("RemoteLiteralGraphType")));

                                var ctorDeclaration = SyntaxFactory.ConstructorDeclaration(typeName)
                                    .AddModifiers(SyntaxFactory.Token(SyntaxKind.PublicKeyword))
                                    .WithInitializer(
                                        SyntaxFactory.ConstructorInitializer(SyntaxKind.BaseConstructorInitializer)
                                        .AddArgumentListArguments(
                                            SyntaxFactory.Argument(SyntaxFactory.IdentifierName($"\"{url}\"")),
                                            SyntaxFactory.Argument(SyntaxFactory.IdentifierName($"\"{typeName}\""))
                                        )
                                    )
                                    .WithBody(SyntaxFactory.Block());
                                
                                // Add the field, the property and method to the class.
                                classDeclaration = classDeclaration.AddMembers(ctorDeclaration);
                                
                                syntaxFactory = syntaxFactory.AddMembers(classDeclaration);

                                var referenceAssemblies = CollectReferences();
                                referenceAssemblies.Add(MetadataReference.CreateFromFile(typeof(RemoteLiteralGraphType).Assembly.Location));
                                referenceAssemblies.Add(MetadataReference.CreateFromFile(typeof(ObjectGraphType).Assembly.Location));
                                referenceAssemblies.Add(MetadataReference.CreateFromFile(typeof(object).Assembly.Location));

                                var compilation = CSharpCompilation.Create($"GraphQL.Dynamic.RemoteLiteralGraphTypes.{typeName}-{Guid.NewGuid().ToString("N")}",
                                    options: new CSharpCompilationOptions(OutputKind.DynamicallyLinkedLibrary),
                                    syntaxTrees: new[] { CSharpSyntaxTree.ParseText(syntaxFactory.NormalizeWhitespace().ToFullString()) },
                                    references: referenceAssemblies
                                    );

                                EmitResult emitResult;

                                using (var ms = new MemoryStream())
                                {
                                    emitResult = compilation.Emit(ms);
                                    if (emitResult.Success)
                                    {
                                        var assembly = Assembly.Load(ms.GetBuffer());
                                        return assembly.GetType(typeName);
                                    } else
                                    {
                                        foreach (var error in emitResult.Diagnostics)
                                            Debug.WriteLine(error.GetMessage());
                                    }
                                }

                                return null;
                            })
                            .ToList();
=======
                        var schema = FetchRemoteServerSchema(url, remoteSchemaFetcher);

                        var referenceAssemblies = CollectReferences();
                        var assemblyName = $"GraphQL.Dynamic.RemoteLiteralGraphTypes.{remote.Moniker}";

                        // check if remotetype is already in appdomain
                        foreach (var a in AppDomain.CurrentDomain.GetAssemblies())
                        {
                            if (a.FullName.StartsWith(assemblyName))
                            {
                                foreach (var t in a.ExportedTypes)
                                {
                                    newTypes.Add(a.GetType(t.Name));
                                }
                                typeSet = new HashSet<Type>(newTypes);
                                RemoteServerTypes.AddOrUpdate(url, typeSet, (key, old) => typeSet);

                                return typeSet;
                            }
                        }

                        var syntaxFactory = SyntaxFactory.CompilationUnit();

                        // Add using statement
                        syntaxFactory = syntaxFactory.AddUsings(
                            SyntaxFactory.UsingDirective(SyntaxFactory.ParseName("GraphQL.Dynamic.Types.LiteralGraphType"))
                        );

                        var types = schema.Types.Where(typeFilter).ToList();
                        types.ForEach(schemaType =>
                        {
                            var typeName = schemaType.Name;

                            Type foundType = null;
                            foreach (var a in AppDomain.CurrentDomain.GetAssemblies())
                            {
                                // don't generate type if it was already generated and loaded into the appdomain
                                foundType = a.GetType(typeName);
                                if (foundType != null)
                                {
                                    break;
                                }
                            }

                            //  Create a class
                            var classDeclaration = SyntaxFactory.ClassDeclaration(typeName);

                            // Add the public modifier
                            classDeclaration = classDeclaration.AddModifiers(SyntaxFactory.Token(SyntaxKind.PublicKeyword));

                            // generate annotation
                            var name = SyntaxFactory.ParseName("RemoteLiteralGraphTypeMetadata");
                            var arguments = SyntaxFactory.ParseAttributeArgumentList($"(\"{remote.Moniker}\", \"{remote.Url}\", \"{typeName}\")");
                            var attribute = SyntaxFactory.Attribute(name, arguments);

                            var attributeList = SyntaxFactory.AttributeList(SyntaxFactory.SingletonSeparatedList(attribute))
                                .WithTrailingTrivia(SyntaxFactory.CarriageReturnLineFeed);

                            // add annotaton to class
                            classDeclaration = classDeclaration.AddAttributeLists(attributeList);

                            // add inhertiance
                            classDeclaration = classDeclaration.AddBaseListTypes(
                                SyntaxFactory.SimpleBaseType(SyntaxFactory.ParseTypeName("RemoteLiteralGraphType")));

                            // add constructor
                            var ctorDeclaration = SyntaxFactory.ConstructorDeclaration(typeName)
                                .AddModifiers(SyntaxFactory.Token(SyntaxKind.PublicKeyword))
                                .WithInitializer(
                                    SyntaxFactory.ConstructorInitializer(SyntaxKind.BaseConstructorInitializer)
                                    .AddArgumentListArguments(
                                        SyntaxFactory.Argument(SyntaxFactory.IdentifierName($"\"{url}\"")),
                                        SyntaxFactory.Argument(SyntaxFactory.IdentifierName($"\"{typeName}\""))
                                    )
                                )
                                .WithBody(SyntaxFactory.Block());

                            // add the constructor to the class
                            classDeclaration = classDeclaration.AddMembers(ctorDeclaration);

                            // add the class to the full code
                            syntaxFactory = syntaxFactory.AddMembers(classDeclaration);
                        });

                        // compile code with assembly references
                        var compilation = CSharpCompilation.Create(assemblyName,
                            options: new CSharpCompilationOptions(OutputKind.DynamicallyLinkedLibrary),
                            syntaxTrees: new[] {
                                CSharpSyntaxTree.ParseText(syntaxFactory.NormalizeWhitespace().ToFullString())
                            },
                            references: referenceAssemblies
                            );

                        var ms = new MemoryStream();                        
                        var emitResult = compilation.Emit(ms);
                        if (emitResult.Success)
                        {
                            var assembly = Assembly.Load(ms.GetBuffer());

                            DependencyContext.Load(assembly);

                            foreach (var t in types)
                            {
                                newTypes.Add(assembly.GetType(t.Name));
                            }
                        }
                        else
                        {
                            foreach (var error in emitResult.Diagnostics)
                            {
                                throw new Exception($"Failed to dynamically compile the remote types. {error.GetMessage()}");
                            }
                        }
                        
>>>>>>> 60f5c2b9

                        // Update cache
                        typeSet = new HashSet<Type>(newTypes);
                        RemoteServerTypes.AddOrUpdate(url, typeSet, (key, old) => typeSet);

                        return typeSet;
                    });
                })
                .ToList();

            // Wait for schema & type resolution
            var jaggedTypes = await Task.WhenAll(tasks);

            // Flatten
            return jaggedTypes.SelectMany(t => t).ToList();
        }

        private static List<MetadataReference> CollectReferences()
        {
<<<<<<< HEAD
            // first, collect all assemblies
            var assemblies = new HashSet<Assembly>();

            Collect(Assembly.Load(new AssemblyName("netstandard")));

            // second, build metadata references for these assemblies
=======
            var assemblies = Collect(Assembly.Load(new AssemblyName("netstandard")));

>>>>>>> 60f5c2b9
            var result = new List<MetadataReference>(assemblies.Count);
            foreach (var assembly in assemblies)
            {
                result.Add(MetadataReference.CreateFromFile(assembly.Location));
            }

<<<<<<< HEAD
            return result;

            // helper local function - add assembly and its referenced assemblies
            void Collect(Assembly assembly)
            {
                if (!assemblies.Add(assembly))
                {
                    return;
                }

                var referencedAssemblyNames = assembly.GetReferencedAssemblies();

                foreach (var assemblyName in referencedAssemblyNames)
                {
                    var loadedAssembly = Assembly.Load(assemblyName);
                    assemblies.Add(loadedAssembly);
                }
            }
        }

=======
            result.Add(MetadataReference.CreateFromFile(typeof(RemoteLiteralGraphType).Assembly.Location));
            result.Add(MetadataReference.CreateFromFile(typeof(ObjectGraphType).Assembly.Location));
            result.Add(MetadataReference.CreateFromFile(typeof(object).Assembly.Location));

            return result;
        }

        private static HashSet<Assembly> Collect(Assembly assembly)
        {
            var assemblies = new HashSet<Assembly>();
            if (!assemblies.Add(assembly))
            {
                return assemblies;
            }

            var referencedAssemblyNames = assembly.GetReferencedAssemblies();

            foreach (var assemblyName in referencedAssemblyNames)
            {
                var loadedAssembly = Assembly.Load(assemblyName);
                assemblies.Add(loadedAssembly);
            }

            return assemblies;
        }
>>>>>>> 60f5c2b9

        private static IEnumerable<FieldType> GetFieldsForFieldType(string remote, Introspection.TypeElement parentField)
        {
            var inputFields = parentField.InputFields
                ?.Select(f => new Field
                {
                    Name = f.Name,
                    Description = f.Description,
                    Type = f.Type,
                    Args = new FieldArg[] { }
                })
                .ToArray();

            var fields = (parentField.Fields ?? new Field[] { }).Concat(inputFields ?? new Field[] { });
            if (fields.Count() == 0)
            {
                return null;
            }

            return fields
                .Select(field =>
                {
                    return new RemoteLiteralGraphTypeMemberInfo
                    {
                        DeclaringTypeName = parentField.Name,
                        Name = field.Name,
                        Type = IntrospectionTypeToLiteralGraphTypeMemberInfoType(field.Type),
                        TypeName = IntrospectionTypeToLiteralGraphTypeMemberInfoTypeName(field.Type),
                        IsList = field.Type.Kind == TypeElementTypeKind.List,
                        GetValueFn = ctx =>
                        {
                            return ((JToken)ctx.Source)[field.Name].Value<object>();
                        }
                    };
                })
                // TODO: handle unresolvable types (I'm looking at you UNION)
                .Where(member => member.Type != LiteralGraphTypeMemberInfoType.Unknown)
                .Select(member => LiteralGraphTypeHelpers.GetFieldTypeForMember(member, ComplexFieldTypeResolver))
                .ToList();

            FieldType ComplexFieldTypeResolver(LiteralGraphTypeMemberInfo member)
            {
                if (!(member is RemoteLiteralGraphTypeMemberInfo literalMember))
                {
                    return null;
                }

                if (!RemoteServerTypes.TryGetValue(remote, out var remoteTypes))
                {
                    return null;
                }

                // Check if the member is a scalar type. If so, get the appropriate built-in GraphType; 
                // otherwise, try to find the type in the list of remote types
                var typeName = literalMember.TypeName;
                var schemaType = LiteralGraphTypeHelpers.GetPrimitiveGraphType(typeName)
                    ?? remoteTypes.FirstOrDefault(t => t.Name == typeName);

                var realType = literalMember.IsList
                    ? typeof(ListGraphType<>).MakeGenericType(schemaType)
                    : schemaType;

                return new FieldType
                {
                    Name = literalMember.Name,
                    Type = realType,
                    Resolver = LiteralGraphTypeHelpers.CreateFieldResolverFor(literalMember)
                };
            }
        }

        private static LiteralGraphTypeMemberInfoType IntrospectionTypeToLiteralGraphTypeMemberInfoType(TypeElementType type)
        {
            switch (type.Kind)
            {
                case TypeElementTypeKind.List:
                case TypeElementTypeKind.Object:
                    return LiteralGraphTypeMemberInfoType.Complex;
                case TypeElementTypeKind.Scalar:
                    return ScalarGraphTypeNameToMemberInfoType(type.Name);
                case TypeElementTypeKind.NonNull:
                    return IntrospectionTypeToLiteralGraphTypeMemberInfoType(type.OfType);
                default:
                    return LiteralGraphTypeMemberInfoType.Unknown;
            }
        }

        private static string IntrospectionTypeToLiteralGraphTypeMemberInfoTypeName(TypeElementType type)
        {
            switch (type.Kind)
            {
                case TypeElementTypeKind.Object:
                case TypeElementTypeKind.Scalar:
                    return type.Name;
                case TypeElementTypeKind.List:
                case TypeElementTypeKind.NonNull:
                    return IntrospectionTypeToLiteralGraphTypeMemberInfoTypeName(type.OfType);
                default:
                    return null;
            }
        }

        private static LiteralGraphTypeMemberInfoType ScalarGraphTypeNameToMemberInfoType(string name)
        {
            if (name == "Int")
            {
                return LiteralGraphTypeMemberInfoType.Int;
            }

            if (name == "String")
            {
                return LiteralGraphTypeMemberInfoType.String;
            }

            if (name == "Boolean")
            {
                return LiteralGraphTypeMemberInfoType.Boolean;
            }

            if (name == "Float")
            {
                return LiteralGraphTypeMemberInfoType.Float;
            }

            if (name == "ID")
            {
                return LiteralGraphTypeMemberInfoType.Guid;
            }

            if (name == "Date")
            {
                return LiteralGraphTypeMemberInfoType.DateTime;
            }

            if (name == "Decimal")
            {
                return LiteralGraphTypeMemberInfoType.Long;
            }

            return LiteralGraphTypeMemberInfoType.Unknown;
        }

        private bool TryGetFieldTypeFromRemoteSchema(Introspection.Schema schema, string name, out Introspection.TypeElement field)
        {
            field = schema.Types.FirstOrDefault(t => t.Name == name);

            return field != null;
        }

        private static Introspection.Schema FetchRemoteServerSchema(string remote, RemoteSchemaFetcher remoteSchemaFetcher)
        {
            // lock types mutex
            lock (FetchRemoteServerSchemaMutex)
            {
                // did someone else fetch it while we were waiting?
                if (!RemoteServerSchemas.TryGetValue(remote, out var schema))
                {
                    //  fetch remote type information
                    if (!TryGetRemoteSchema(remote, remoteSchemaFetcher, out schema))
                    {
                        // if it fails: fail
                        // TODO: fail better
                        throw new Exception("Failed to get remote schema");
                    }

                    // if it succeeds: save type information for all types
                    RemoteServerSchemas.AddOrUpdate(remote, schema, (key, old) => schema);
                }

                return schema;
            }
        }

        private static bool TryGetRemoteSchema(string remoteLocation, RemoteSchemaFetcher remoteSchemaFetcher, out Introspection.Schema schema)
        {
            schema = null;

            try
            {
                schema = remoteSchemaFetcher(remoteLocation);
            }
            catch (Exception)
            {
                // TODO: log stuff
            }

            return schema != null;
        }

        private static Introspection.Schema FetchRemoteSchemaViaHttp(string url)
        {
            using (var client = new HttpClient())
            {
                client.DefaultRequestHeaders
                    .Accept
                    .Add(new MediaTypeWithQualityHeaderValue("application/json"));

                var query = new
                {
                    Query = SchemaIntrospection.IntrospectionQuery
                };

                var response = client.PostAsync(new Uri(url), new StringContent(JsonConvert.SerializeObject(query), Encoding.UTF8, "application/json"))
                    .ConfigureAwait(false)
                    .GetAwaiter()
                    .GetResult();

                var json = response.Content
                    .ReadAsStringAsync()
                    .ConfigureAwait(false)
                    .GetAwaiter()
                    .GetResult();

                return Root.FromJson(json)?.Data?.Schema;
            }
        }

        internal class RemoteLiteralGraphTypeMemberInfo : LiteralGraphTypeMemberInfo
        {
            public string TypeName { get; set; }
        }
    }
}<|MERGE_RESOLUTION|>--- conflicted
+++ resolved
@@ -102,87 +102,6 @@
                         var newTypes = new List<Type>();
                         var typeSet = new HashSet<Type>();
                         var url = remote.Url;
-<<<<<<< HEAD
-                        var schema = FetchRemoteServerSchema(url, remoteSchemaFetcher);                      
-                        
-                        var types = schema.Types
-                            .Where(typeFilter)
-                            .Select(schemaType =>
-                            {
-                                var typeName = schemaType.Name;
-                                
-                                // Create CompilationUnitSyntax
-                                var syntaxFactory = SyntaxFactory.CompilationUnit();
-
-                                // Add System using statement
-                                syntaxFactory = syntaxFactory.AddUsings(
-                                    SyntaxFactory.UsingDirective(SyntaxFactory.ParseName("GraphQL.Dynamic.Types.LiteralGraphType"))
-                                );
-
-                                //  Create a class
-                                var classDeclaration = SyntaxFactory.ClassDeclaration(typeName);
-
-                                // Add the public modifier
-                                classDeclaration = classDeclaration.AddModifiers(SyntaxFactory.Token(SyntaxKind.PublicKeyword));
-
-                                var name = SyntaxFactory.ParseName("RemoteLiteralGraphTypeMetadata");
-                                var arguments = SyntaxFactory.ParseAttributeArgumentList($"(\"{remote.Moniker}\", \"{remote.Url}\", \"{typeName}\")");
-                                var attribute = SyntaxFactory.Attribute(name, arguments);
-
-                                var attributeList = SyntaxFactory.AttributeList(SyntaxFactory.SingletonSeparatedList(attribute))
-                                    .WithTrailingTrivia(SyntaxFactory.CarriageReturnLineFeed);
-                                classDeclaration = classDeclaration.AddAttributeLists(attributeList);
-
-                                classDeclaration = classDeclaration.AddBaseListTypes(
-                                    SyntaxFactory.SimpleBaseType(SyntaxFactory.ParseTypeName("RemoteLiteralGraphType")));
-
-                                var ctorDeclaration = SyntaxFactory.ConstructorDeclaration(typeName)
-                                    .AddModifiers(SyntaxFactory.Token(SyntaxKind.PublicKeyword))
-                                    .WithInitializer(
-                                        SyntaxFactory.ConstructorInitializer(SyntaxKind.BaseConstructorInitializer)
-                                        .AddArgumentListArguments(
-                                            SyntaxFactory.Argument(SyntaxFactory.IdentifierName($"\"{url}\"")),
-                                            SyntaxFactory.Argument(SyntaxFactory.IdentifierName($"\"{typeName}\""))
-                                        )
-                                    )
-                                    .WithBody(SyntaxFactory.Block());
-                                
-                                // Add the field, the property and method to the class.
-                                classDeclaration = classDeclaration.AddMembers(ctorDeclaration);
-                                
-                                syntaxFactory = syntaxFactory.AddMembers(classDeclaration);
-
-                                var referenceAssemblies = CollectReferences();
-                                referenceAssemblies.Add(MetadataReference.CreateFromFile(typeof(RemoteLiteralGraphType).Assembly.Location));
-                                referenceAssemblies.Add(MetadataReference.CreateFromFile(typeof(ObjectGraphType).Assembly.Location));
-                                referenceAssemblies.Add(MetadataReference.CreateFromFile(typeof(object).Assembly.Location));
-
-                                var compilation = CSharpCompilation.Create($"GraphQL.Dynamic.RemoteLiteralGraphTypes.{typeName}-{Guid.NewGuid().ToString("N")}",
-                                    options: new CSharpCompilationOptions(OutputKind.DynamicallyLinkedLibrary),
-                                    syntaxTrees: new[] { CSharpSyntaxTree.ParseText(syntaxFactory.NormalizeWhitespace().ToFullString()) },
-                                    references: referenceAssemblies
-                                    );
-
-                                EmitResult emitResult;
-
-                                using (var ms = new MemoryStream())
-                                {
-                                    emitResult = compilation.Emit(ms);
-                                    if (emitResult.Success)
-                                    {
-                                        var assembly = Assembly.Load(ms.GetBuffer());
-                                        return assembly.GetType(typeName);
-                                    } else
-                                    {
-                                        foreach (var error in emitResult.Diagnostics)
-                                            Debug.WriteLine(error.GetMessage());
-                                    }
-                                }
-
-                                return null;
-                            })
-                            .ToList();
-=======
                         var schema = FetchRemoteServerSchema(url, remoteSchemaFetcher);
 
                         var referenceAssemblies = CollectReferences();
@@ -297,7 +216,6 @@
                             }
                         }
                         
->>>>>>> 60f5c2b9
 
                         // Update cache
                         typeSet = new HashSet<Type>(newTypes);
@@ -317,45 +235,14 @@
 
         private static List<MetadataReference> CollectReferences()
         {
-<<<<<<< HEAD
-            // first, collect all assemblies
-            var assemblies = new HashSet<Assembly>();
-
-            Collect(Assembly.Load(new AssemblyName("netstandard")));
-
-            // second, build metadata references for these assemblies
-=======
             var assemblies = Collect(Assembly.Load(new AssemblyName("netstandard")));
 
->>>>>>> 60f5c2b9
             var result = new List<MetadataReference>(assemblies.Count);
             foreach (var assembly in assemblies)
             {
                 result.Add(MetadataReference.CreateFromFile(assembly.Location));
             }
 
-<<<<<<< HEAD
-            return result;
-
-            // helper local function - add assembly and its referenced assemblies
-            void Collect(Assembly assembly)
-            {
-                if (!assemblies.Add(assembly))
-                {
-                    return;
-                }
-
-                var referencedAssemblyNames = assembly.GetReferencedAssemblies();
-
-                foreach (var assemblyName in referencedAssemblyNames)
-                {
-                    var loadedAssembly = Assembly.Load(assemblyName);
-                    assemblies.Add(loadedAssembly);
-                }
-            }
-        }
-
-=======
             result.Add(MetadataReference.CreateFromFile(typeof(RemoteLiteralGraphType).Assembly.Location));
             result.Add(MetadataReference.CreateFromFile(typeof(ObjectGraphType).Assembly.Location));
             result.Add(MetadataReference.CreateFromFile(typeof(object).Assembly.Location));
@@ -381,7 +268,6 @@
 
             return assemblies;
         }
->>>>>>> 60f5c2b9
 
         private static IEnumerable<FieldType> GetFieldsForFieldType(string remote, Introspection.TypeElement parentField)
         {
